use core::marker::PhantomData;

use embassy_hal_internal::PeripheralType;
use embassy_usb_driver::{EndpointAddress, EndpointAllocError, EndpointType, Event, Unsupported};
use embassy_usb_synopsys_otg::otg_v1::vals::Dspd;
use embassy_usb_synopsys_otg::otg_v1::Otg;
pub use embassy_usb_synopsys_otg::Config;
use embassy_usb_synopsys_otg::{
    on_interrupt as on_interrupt_impl, Bus as OtgBus, ControlPipe, Driver as OtgDriver, Endpoint, In, OtgInstance, Out,
    PhyType, State,
};

use crate::gpio::{AfType, OutputType, Speed};
use crate::interrupt::typelevel::Interrupt;
use crate::rcc::{self, RccPeripheral};
use crate::{interrupt, Peri};

const MAX_EP_COUNT: usize = 9;

/// Interrupt handler.
pub struct InterruptHandler<T: Instance> {
    _phantom: PhantomData<T>,
}

impl<T: Instance> interrupt::typelevel::Handler<T::Interrupt> for InterruptHandler<T> {
    unsafe fn on_interrupt() {
        let r = T::regs();
        let state = T::state();
        on_interrupt_impl(r, state, T::ENDPOINT_COUNT);
    }
}

macro_rules! config_ulpi_pins {
    ($($pin:ident),*) => {
                critical_section::with(|_| {
            $(
                $pin.set_as_af($pin.af_num(), AfType::output(OutputType::PushPull, Speed::VeryHigh));
            )*
        })
    };
}

// From `synopsys-usb-otg` crate:
// This calculation doesn't correspond to one in a Reference Manual.
// In fact, the required number of words is higher than indicated in RM.
// The following numbers are pessimistic and were figured out empirically.
const RX_FIFO_EXTRA_SIZE_WORDS: u16 = 30;

/// USB driver.
pub struct Driver<'d, T: Instance> {
    phantom: PhantomData<&'d mut T>,
    inner: OtgDriver<'d, MAX_EP_COUNT>,
}

impl<'d, T: Instance> Driver<'d, T> {
    /// Initializes USB OTG peripheral with internal Full-Speed PHY.
    ///
    /// # Arguments
    ///
    /// * `ep_out_buffer` - An internal buffer used to temporarily store received packets.
    /// Must be large enough to fit all OUT endpoint max packet sizes.
    /// Endpoint allocation will fail if it is too small.
    pub fn new_fs(
        _peri: Peri<'d, T>,
        _irq: impl interrupt::typelevel::Binding<T::Interrupt, InterruptHandler<T>> + 'd,
        dp: Peri<'d, impl DpPin<T>>,
        dm: Peri<'d, impl DmPin<T>>,
        ep_out_buffer: &'d mut [u8],
        config: Config,
    ) -> Self {
        dp.set_as_af(dp.af_num(), AfType::output(OutputType::PushPull, Speed::VeryHigh));
        dm.set_as_af(dm.af_num(), AfType::output(OutputType::PushPull, Speed::VeryHigh));

        let regs = T::regs();

        let instance = OtgInstance {
            regs,
            state: T::state(),
            fifo_depth_words: T::FIFO_DEPTH_WORDS,
            extra_rx_fifo_words: RX_FIFO_EXTRA_SIZE_WORDS,
            endpoint_count: T::ENDPOINT_COUNT,
            phy_type: PhyType::InternalFullSpeed,
            calculate_trdt_fn: calculate_trdt::<T>,
        };

        Self {
            inner: OtgDriver::new(ep_out_buffer, instance, config),
            phantom: PhantomData,
        }
    }

    /// Initializes USB OTG peripheral with internal High-Speed PHY.
    ///
    /// # Arguments
    ///
    /// * `ep_out_buffer` - An internal buffer used to temporarily store received packets.
    /// Must be large enough to fit all OUT endpoint max packet sizes.
    /// Endpoint allocation will fail if it is too small.
    pub fn new_hs(
        _peri: Peri<'d, T>,
        _irq: impl interrupt::typelevel::Binding<T::Interrupt, InterruptHandler<T>> + 'd,
        _dp: Peri<'d, impl DpPin<T>>,
        _dm: Peri<'d, impl DmPin<T>>,
        ep_out_buffer: &'d mut [u8],
        config: Config,
    ) -> Self {
        // For STM32U5 High speed pins need to be left in analog mode
        #[cfg(not(any(all(stm32u5, peri_usb_otg_hs),all(stm32wba, peri_usb_otg_hs))))]
        {
            _dp.set_as_af(_dp.af_num(), AfType::output(OutputType::PushPull, Speed::VeryHigh));
            _dm.set_as_af(_dm.af_num(), AfType::output(OutputType::PushPull, Speed::VeryHigh));
        }

        let instance = OtgInstance {
            regs: T::regs(),
            state: T::state(),
            fifo_depth_words: T::FIFO_DEPTH_WORDS,
            extra_rx_fifo_words: RX_FIFO_EXTRA_SIZE_WORDS,
            endpoint_count: T::ENDPOINT_COUNT,
            phy_type: PhyType::InternalHighSpeed,
            calculate_trdt_fn: calculate_trdt::<T>,
        };

        Self {
            inner: OtgDriver::new(ep_out_buffer, instance, config),
            phantom: PhantomData,
        }
    }

    /// Initializes USB OTG peripheral with external Full-speed PHY (usually, a High-speed PHY in Full-speed mode).
    ///
    /// # Arguments
    ///
    /// * `ep_out_buffer` - An internal buffer used to temporarily store received packets.
    /// Must be large enough to fit all OUT endpoint max packet sizes.
    /// Endpoint allocation will fail if it is too small.
    pub fn new_fs_ulpi(
        _peri: Peri<'d, T>,
        _irq: impl interrupt::typelevel::Binding<T::Interrupt, InterruptHandler<T>> + 'd,
        ulpi_clk: Peri<'d, impl UlpiClkPin<T>>,
        ulpi_dir: Peri<'d, impl UlpiDirPin<T>>,
        ulpi_nxt: Peri<'d, impl UlpiNxtPin<T>>,
        ulpi_stp: Peri<'d, impl UlpiStpPin<T>>,
        ulpi_d0: Peri<'d, impl UlpiD0Pin<T>>,
        ulpi_d1: Peri<'d, impl UlpiD1Pin<T>>,
        ulpi_d2: Peri<'d, impl UlpiD2Pin<T>>,
        ulpi_d3: Peri<'d, impl UlpiD3Pin<T>>,
        ulpi_d4: Peri<'d, impl UlpiD4Pin<T>>,
        ulpi_d5: Peri<'d, impl UlpiD5Pin<T>>,
        ulpi_d6: Peri<'d, impl UlpiD6Pin<T>>,
        ulpi_d7: Peri<'d, impl UlpiD7Pin<T>>,
        ep_out_buffer: &'d mut [u8],
        config: Config,
    ) -> Self {
        config_ulpi_pins!(
            ulpi_clk, ulpi_dir, ulpi_nxt, ulpi_stp, ulpi_d0, ulpi_d1, ulpi_d2, ulpi_d3, ulpi_d4, ulpi_d5, ulpi_d6,
            ulpi_d7
        );

        let instance = OtgInstance {
            regs: T::regs(),
            state: T::state(),
            fifo_depth_words: T::FIFO_DEPTH_WORDS,
            extra_rx_fifo_words: RX_FIFO_EXTRA_SIZE_WORDS,
            endpoint_count: T::ENDPOINT_COUNT,
            phy_type: PhyType::ExternalFullSpeed,
            calculate_trdt_fn: calculate_trdt::<T>,
        };

        Self {
            inner: OtgDriver::new(ep_out_buffer, instance, config),
            phantom: PhantomData,
        }
    }

    /// Initializes USB OTG peripheral with external High-Speed PHY.
    ///
    /// # Arguments
    ///
    /// * `ep_out_buffer` - An internal buffer used to temporarily store received packets.
    /// Must be large enough to fit all OUT endpoint max packet sizes.
    /// Endpoint allocation will fail if it is too small.
    pub fn new_hs_ulpi(
        _peri: Peri<'d, T>,
        _irq: impl interrupt::typelevel::Binding<T::Interrupt, InterruptHandler<T>> + 'd,
        ulpi_clk: Peri<'d, impl UlpiClkPin<T>>,
        ulpi_dir: Peri<'d, impl UlpiDirPin<T>>,
        ulpi_nxt: Peri<'d, impl UlpiNxtPin<T>>,
        ulpi_stp: Peri<'d, impl UlpiStpPin<T>>,
        ulpi_d0: Peri<'d, impl UlpiD0Pin<T>>,
        ulpi_d1: Peri<'d, impl UlpiD1Pin<T>>,
        ulpi_d2: Peri<'d, impl UlpiD2Pin<T>>,
        ulpi_d3: Peri<'d, impl UlpiD3Pin<T>>,
        ulpi_d4: Peri<'d, impl UlpiD4Pin<T>>,
        ulpi_d5: Peri<'d, impl UlpiD5Pin<T>>,
        ulpi_d6: Peri<'d, impl UlpiD6Pin<T>>,
        ulpi_d7: Peri<'d, impl UlpiD7Pin<T>>,
        ep_out_buffer: &'d mut [u8],
        config: Config,
    ) -> Self {
        assert!(T::HIGH_SPEED == true, "Peripheral is not capable of high-speed USB");

        config_ulpi_pins!(
            ulpi_clk, ulpi_dir, ulpi_nxt, ulpi_stp, ulpi_d0, ulpi_d1, ulpi_d2, ulpi_d3, ulpi_d4, ulpi_d5, ulpi_d6,
            ulpi_d7
        );

        let instance = OtgInstance {
            regs: T::regs(),
            state: T::state(),
            fifo_depth_words: T::FIFO_DEPTH_WORDS,
            extra_rx_fifo_words: RX_FIFO_EXTRA_SIZE_WORDS,
            endpoint_count: T::ENDPOINT_COUNT,
            phy_type: PhyType::ExternalHighSpeed,
            calculate_trdt_fn: calculate_trdt::<T>,
        };

        Self {
            inner: OtgDriver::new(ep_out_buffer, instance, config),
            phantom: PhantomData,
        }
    }
}

impl<'d, T: Instance> embassy_usb_driver::Driver<'d> for Driver<'d, T> {
    type EndpointOut = Endpoint<'d, Out>;
    type EndpointIn = Endpoint<'d, In>;
    type ControlPipe = ControlPipe<'d>;
    type Bus = Bus<'d, T>;

    fn alloc_endpoint_in(
        &mut self,
        ep_type: EndpointType,
        ep_addr: Option<EndpointAddress>,
        max_packet_size: u16,
        interval_ms: u8,
    ) -> Result<Self::EndpointIn, EndpointAllocError> {
        self.inner
            .alloc_endpoint_in(ep_type, ep_addr, max_packet_size, interval_ms)
    }

    fn alloc_endpoint_out(
        &mut self,
        ep_type: EndpointType,
        ep_addr: Option<EndpointAddress>,
        max_packet_size: u16,
        interval_ms: u8,
    ) -> Result<Self::EndpointOut, EndpointAllocError> {
        self.inner
            .alloc_endpoint_out(ep_type, ep_addr, max_packet_size, interval_ms)
    }

    fn start(self, control_max_packet_size: u16) -> (Self::Bus, Self::ControlPipe) {
        let (bus, cp) = self.inner.start(control_max_packet_size);

        (
            Bus {
                phantom: PhantomData,
                inner: bus,
                inited: false,
            },
            cp,
        )
    }
}

/// USB bus.
pub struct Bus<'d, T: Instance> {
    phantom: PhantomData<&'d mut T>,
    inner: OtgBus<'d, MAX_EP_COUNT>,
    inited: bool,
}

impl<'d, T: Instance> Bus<'d, T> {
    fn init(&mut self) {
        super::common_init::<T>();

        // Enable ULPI clock if external PHY is used
        let phy_type = self.inner.phy_type();
        let _ulpien = !phy_type.internal();

        #[cfg(any(stm32f2, stm32f4, stm32f7))]
        if T::HIGH_SPEED {
            critical_section::with(|_| {
                let rcc = crate::pac::RCC;
                rcc.ahb1enr().modify(|w| w.set_usb_otg_hsulpien(_ulpien));
                rcc.ahb1lpenr().modify(|w| w.set_usb_otg_hsulpilpen(_ulpien));
            });
        }

        #[cfg(stm32h7)]
        critical_section::with(|_| {
            let rcc = crate::pac::RCC;
            if T::HIGH_SPEED {
                rcc.ahb1enr().modify(|w| w.set_usb_otg_hs_ulpien(_ulpien));
                rcc.ahb1lpenr().modify(|w| w.set_usb_otg_hs_ulpilpen(_ulpien));
            } else {
                rcc.ahb1enr().modify(|w| w.set_usb_otg_fs_ulpien(_ulpien));
                rcc.ahb1lpenr().modify(|w| w.set_usb_otg_fs_ulpilpen(_ulpien));
            }
        });

        #[cfg(stm32h7rs)]
        critical_section::with(|_| {
            let rcc = crate::pac::RCC;
            rcc.ahb1enr().modify(|w| {
                w.set_usbphycen(true);
                w.set_usb_otg_hsen(true);
            });
            rcc.ahb1lpenr().modify(|w| {
                w.set_usbphyclpen(true);
                w.set_usb_otg_hslpen(true);
            });
        });

        #[cfg(all(stm32u5, peri_usb_otg_hs))]
        {
            crate::pac::SYSCFG.otghsphycr().modify(|w| {
                w.set_en(true);
            });

            critical_section::with(|_| {
                crate::pac::RCC.ahb2enr1().modify(|w| {
                    w.set_usb_otg_hsen(true);
                    w.set_usb_otg_hs_phyen(true);
                });
            });
        }

        #[cfg(all(stm32wba, peri_usb_otg_hs))]
        {
            crate::pac::SYSCFG.otghsphycr().modify(|w| {
                w.set_en(true);
            });

            critical_section::with(|_| {
                crate::pac::RCC.ahb2enr().modify(|w| {
                    w.set_otgen(true);
                    w.set_otghsphyen(true);
                });
            });
        }

        let r = T::regs();
        let core_id = r.cid().read().0;
        trace!("Core id {:08x}", core_id);

        // Wait for AHB ready.
        while !r.grstctl().read().ahbidl() {}

        // Configure as device.
        self.inner.configure_as_device();

        // Configuring Vbus sense and SOF output
        match core_id {
            0x0000_1200 | 0x0000_1100 | 0x0000_1000 => self.inner.config_v1(),
            0x0000_2000 | 0x0000_2100 | 0x0000_2300 | 0x0000_3000 | 0x0000_3100 => self.inner.config_v2v3(),
            0x0000_5000 => self.inner.config_v5(),
            _ => unimplemented!("Unknown USB core id {:X}", core_id),
        }
    }

    fn disable(&mut self) {
        T::Interrupt::disable();

        rcc::disable::<T>();
        self.inited = false;

        #[cfg(stm32l4)]
        crate::pac::PWR.cr2().modify(|w| w.set_usv(false));
        // Cannot disable PWR, because other peripherals might be using it
    }
}

impl<'d, T: Instance> embassy_usb_driver::Bus for Bus<'d, T> {
    async fn poll(&mut self) -> Event {
        if !self.inited {
            self.init();
            self.inited = true;
        }

        self.inner.poll().await
    }

    fn endpoint_set_stalled(&mut self, ep_addr: EndpointAddress, stalled: bool) {
        self.inner.endpoint_set_stalled(ep_addr, stalled)
    }

    fn endpoint_is_stalled(&mut self, ep_addr: EndpointAddress) -> bool {
        self.inner.endpoint_is_stalled(ep_addr)
    }

    fn endpoint_set_enabled(&mut self, ep_addr: EndpointAddress, enabled: bool) {
        self.inner.endpoint_set_enabled(ep_addr, enabled)
    }

    async fn enable(&mut self) {
        self.inner.enable().await
    }

    async fn disable(&mut self) {
        // NOTE: inner call is a no-op
        self.inner.disable().await
    }

    async fn remote_wakeup(&mut self) -> Result<(), Unsupported> {
        self.inner.remote_wakeup().await
    }
}

impl<'d, T: Instance> Drop for Bus<'d, T> {
    fn drop(&mut self) {
        Bus::disable(self);
    }
}

trait SealedInstance {
    const HIGH_SPEED: bool;
    const FIFO_DEPTH_WORDS: u16;
    const ENDPOINT_COUNT: usize;

    fn regs() -> Otg;
    fn state() -> &'static State<{ MAX_EP_COUNT }>;
}

/// USB instance trait.
#[allow(private_bounds)]
pub trait Instance: SealedInstance + PeripheralType + RccPeripheral + 'static {
    /// Interrupt for this USB instance.
    type Interrupt: interrupt::typelevel::Interrupt;
}

// Internal PHY pins
pin_trait!(DpPin, Instance);
pin_trait!(DmPin, Instance);

// External PHY pins
pin_trait!(UlpiClkPin, Instance);
pin_trait!(UlpiDirPin, Instance);
pin_trait!(UlpiNxtPin, Instance);
pin_trait!(UlpiStpPin, Instance);
pin_trait!(UlpiD0Pin, Instance);
pin_trait!(UlpiD1Pin, Instance);
pin_trait!(UlpiD2Pin, Instance);
pin_trait!(UlpiD3Pin, Instance);
pin_trait!(UlpiD4Pin, Instance);
pin_trait!(UlpiD5Pin, Instance);
pin_trait!(UlpiD6Pin, Instance);
pin_trait!(UlpiD7Pin, Instance);

foreach_interrupt!(
    (USB_OTG_FS, otg, $block:ident, GLOBAL, $irq:ident) => {
        impl SealedInstance for crate::peripherals::USB_OTG_FS {
            const HIGH_SPEED: bool = false;

            cfg_if::cfg_if! {
                if #[cfg(stm32f1)] {
                    const FIFO_DEPTH_WORDS: u16 = 128;
                    const ENDPOINT_COUNT: usize = 8;
                } else if #[cfg(any(
                    stm32f2,
                    stm32f401,
                    stm32f405,
                    stm32f407,
                    stm32f411,
                    stm32f415,
                    stm32f417,
                    stm32f427,
                    stm32f429,
                    stm32f437,
                    stm32f439,
                ))] {
                    const FIFO_DEPTH_WORDS: u16 = 320;
                    const ENDPOINT_COUNT: usize = 4;
                } else if #[cfg(any(
                    stm32f412,
                    stm32f413,
                    stm32f423,
                    stm32f446,
                    stm32f469,
                    stm32f479,
                    stm32f7,
                    stm32l4,
                    stm32u5,
                    stm32wba,
                ))] {
                    const FIFO_DEPTH_WORDS: u16 = 320;
                    const ENDPOINT_COUNT: usize = 6;
                } else if #[cfg(stm32g0x1)] {
                    const FIFO_DEPTH_WORDS: u16 = 512;
                    const ENDPOINT_COUNT: usize = 8;
                } else if #[cfg(any(stm32h7, stm32h7rs))] {
                    const FIFO_DEPTH_WORDS: u16 = 1024;
                    const ENDPOINT_COUNT: usize = 9;
                } else if #[cfg(any(stm32wba, stm32u5))] {
                    const FIFO_DEPTH_WORDS: u16 = 320;
                    const ENDPOINT_COUNT: usize = 6;
                } else {
                    compile_error!("USB_OTG_FS peripheral is not supported by this chip.");
                }
            }

            fn regs() -> Otg {
                unsafe { Otg::from_ptr(crate::pac::USB_OTG_FS.as_ptr()) }
            }

            fn state() -> &'static State<MAX_EP_COUNT> {
                static STATE: State<MAX_EP_COUNT> = State::new();
                &STATE
            }
        }

        impl Instance for crate::peripherals::USB_OTG_FS {
            type Interrupt = crate::interrupt::typelevel::$irq;
        }
    };

    (USB_OTG_HS, otg, $block:ident, GLOBAL, $irq:ident) => {
        impl SealedInstance for crate::peripherals::USB_OTG_HS {
            const HIGH_SPEED: bool = true;

            cfg_if::cfg_if! {
                if #[cfg(any(
                    stm32f2,
                    stm32f405,
                    stm32f407,
                    stm32f415,
                    stm32f417,
                    stm32f427,
                    stm32f429,
                    stm32f437,
                    stm32f439,
                ))] {
                    const FIFO_DEPTH_WORDS: u16 = 1024;
                    const ENDPOINT_COUNT: usize = 6;
                } else if #[cfg(any(
                    stm32f446,
                    stm32f469,
                    stm32f479,
                    stm32f7,
                    stm32h7, stm32h7rs,
                ))] {
                    const FIFO_DEPTH_WORDS: u16 = 1024;
                    const ENDPOINT_COUNT: usize = 9;
<<<<<<< HEAD
                } else if #[cfg(any(stm32wba, stm32u5))] {
=======
                } else if #[cfg(any(stm32u5, stm32wba))] {
>>>>>>> 3b718b1e
                    const FIFO_DEPTH_WORDS: u16 = 1024;
                    const ENDPOINT_COUNT: usize = 9;
                } else {
                    compile_error!("USB_OTG_HS peripheral is not supported by this chip.");
                }
            }

            fn regs() -> Otg {
                // OTG HS registers are a superset of FS registers
                unsafe { Otg::from_ptr(crate::pac::USB_OTG_HS.as_ptr()) }
            }

            fn state() -> &'static State<MAX_EP_COUNT> {
                static STATE: State<MAX_EP_COUNT> = State::new();
                &STATE
            }
        }

        impl Instance for crate::peripherals::USB_OTG_HS {
            type Interrupt = crate::interrupt::typelevel::$irq;
        }
    };
);

fn calculate_trdt<T: Instance>(speed: Dspd) -> u8 {
    let ahb_freq = T::bus_frequency().0;
    match speed {
        Dspd::HIGH_SPEED => {
            // From RM0431 (F72xx), RM0090 (F429), RM0390 (F446)
            if ahb_freq >= 30_000_000 || cfg!(stm32h7rs) {
                0x9
            } else {
                panic!("AHB frequency is too low")
            }
        }
        Dspd::FULL_SPEED_EXTERNAL | Dspd::FULL_SPEED_INTERNAL => {
            // From RM0431 (F72xx), RM0090 (F429)
            match ahb_freq {
                0..=14_199_999 => panic!("AHB frequency is too low"),
                14_200_000..=14_999_999 => 0xF,
                15_000_000..=15_999_999 => 0xE,
                16_000_000..=17_199_999 => 0xD,
                17_200_000..=18_499_999 => 0xC,
                18_500_000..=19_999_999 => 0xB,
                20_000_000..=21_799_999 => 0xA,
                21_800_000..=23_999_999 => 0x9,
                24_000_000..=27_499_999 => 0x8,
                27_500_000..=31_999_999 => 0x7, // 27.7..32 in code from CubeIDE
                32_000_000..=u32::MAX => 0x6,
            }
        }
        _ => unimplemented!(),
    }
}<|MERGE_RESOLUTION|>--- conflicted
+++ resolved
@@ -542,11 +542,7 @@
                 ))] {
                     const FIFO_DEPTH_WORDS: u16 = 1024;
                     const ENDPOINT_COUNT: usize = 9;
-<<<<<<< HEAD
-                } else if #[cfg(any(stm32wba, stm32u5))] {
-=======
                 } else if #[cfg(any(stm32u5, stm32wba))] {
->>>>>>> 3b718b1e
                     const FIFO_DEPTH_WORDS: u16 = 1024;
                     const ENDPOINT_COUNT: usize = 9;
                 } else {
