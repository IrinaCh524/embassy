--- conflicted
+++ resolved
@@ -144,6 +144,9 @@
             T::SCEInterrupt::steal().enable();
         }
 
+        rx.set_as_af(rx.af_num(), AFType::Input);
+        tx.set_as_af(tx.af_num(), AFType::OutputPushPull);
+
         let can = bxcan::Can::builder(BxcanInstance(peri)).leave_disabled();
         Self { can }
     }
@@ -153,7 +156,6 @@
         self.can.modify_config().set_bit_timing(bit_timing).leave_disabled();
     }
 
-<<<<<<< HEAD
     /// Queues the message to be sent but exerts backpressure
     pub async fn write(&mut self, frame: &Frame) -> bxcan::TransmitStatus {
         poll_fn(|cx| {
@@ -204,10 +206,6 @@
         }
         None
     }
-=======
-        rx.set_as_af(rx.af_num(), AFType::Input);
-        tx.set_as_af(tx.af_num(), AFType::OutputPushPull);
->>>>>>> 3c70f799
 
     unsafe fn receive_fifo(fifo: RxFifo) {
         let state = T::state();
