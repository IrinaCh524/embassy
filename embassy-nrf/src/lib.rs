--- conflicted
+++ resolved
@@ -78,12 +78,8 @@
 pub mod gpio;
 #[cfg(feature = "gpiote")]
 pub mod gpiote;
-<<<<<<< HEAD
-=======
 #[cfg(any(feature = "nrf52832", feature = "nrf52833", feature = "nrf52840"))]
 pub mod i2s;
-#[cfg(not(any(feature = "_nrf5340", feature = "_nrf9160")))]
->>>>>>> 58ab8290
 pub mod nvmc;
 #[cfg(any(
     feature = "nrf52810",
